/*jshint quotmark:false */
/*jshint white:false */
/*jshint trailing:false */
/*jshint newcap:false */

var app = app || {};

(function(){
  'use strict';

  //Setup RethinkDB
        const Fusion = require("Fusion");
<<<<<<< HEAD
        const fusion = new Fusion(location.host, {
                secure: location.protocol == 'https:'
=======
        const fusion = new Fusion("localhost:8181", {
                secure: false
>>>>>>> add398b4
        });

  app.ChatApp = React.createClass({

    uuid: function () {
                        /*jshint bitwise:false */
                        var i, random;
                        var uuid = '';

                        for (i = 0; i < 32; i++) {
                                random = Math.random() * 16 | 0;
                                if (i === 8 || i === 12 || i === 16 || i === 20) {
                                        uuid += '-';
                                }
                                uuid += (i === 12 ? 4 : (i === 16 ? (random & 3 | 8) : random))
                                        .toString(16);
                        }
                        return uuid;
                },

    getDefaultProps: function(){

      const time = new Date().getMilliseconds();

      // Precache the avatar image so it immediately shows on input enter.
      const image = new Image();
      image.src = `http://api.adorable.io/avatars/50/${time}.png`;

      return {
        fusion: fusion("react_messages"),
        avatarUrl: image.src,
        authorId: time
      };
    },

    getInitialState: function(){
      return {
        disabled: true,
        messages: []
      };
    },

    componentDidMount: function(){
      // As soon as this component is mounted, enable the input
      this.setState({
        disabled: false,
      });

      // Initiate the changefeeds
      this.subscribe();
    },

    save: function(message){
      //Save method for handling messages
      this.props.fusion.store({
        id: this.uuid(),
        text: message,
        authorId: this.props.authorId,
        datetime: new Date()
      });
    },

    subscribe: function(){
      this.props.fusion
      .order("datetime", "descending")
      .limit(8)
      .subscribe({
        onAdded: function(added){
          // Grab current state of messages
          const currentMessages = this.state.messages.slice();

          // Pop off the front to keep us at 8.
          if (currentMessages.length >= 8){
            currentMessages.shift();
          }

          currentMessages.push(added);

          // Set the state with the newest message
          this.setState({
            messages: currentMessages
          });

        }.bind(this),
      onSynced: function(){
        this.setState({
          messages: this.state.messages.slice().reverse()
        });
      }.bind(this)
      });
    },

    render: function(){
      return (
        <div>
        <app.ChatList messages={this.state.messages}/>
        <app.ChatInput
          disabled={this.props.disabled}
          onSave={this.save}
          />
        </div>
      );
    },
  });

  app.ChatList = React.createClass({
    render: function(){

      // Construct list of ChatMessages
      const messages = this.props.messages.map(function(message){
        return <app.ChatMessage message={message} key={message.id}/>;
      }, this);

      // Return assembled ChatList of Messages
      return (
        <div className="row">
          <ul>
          {messages}
          </ul>
        </div>
      );
    }
  });

  app.ChatMessage = React.createClass({
    render: function(){
      return (
        <li className="message">
          <img height="50px" width="50px" src={`http://api.adorable.io/avatars/50/${this.props.message.authorId}.png`}/>
          <span className="text">
            {this.props.message.text}
          </span>
        </li>
      );
    }
  });

  app.ChatInput = React.createClass({
    getDefaultProps: function(){
      // Set default props for enter key
      return {
        ENTER_KEY: 13
      };
    },

    getInitialState: function(){
      // Initial state of the inputText is blank ""
      return {
        inputText: ""
      }
    },

    handleKeyDown: function(event){
      // Checking if enter key has been pressed to handle contents of
      //  input field value.
      if(event.keyCode === this.props.ENTER_KEY){
        const val = this.state.inputText.trim();
        if (val){
          // Save the value
          this.props.onSave(val);
          // Empty the input value
          this.setState({inputText: ""});
        }
      }
    },

    handleChange: function(event){
      // Every time the value of the input field changes we update the state
      //  object to have the value of the input field.
      this.setState({
        inputText: event.target.value
      });
    },

    render: function(){
      return (
        <div id="input" className="row">
          <input
            className="u-full-width"
            value={this.state.inputText}
            disabled={this.props.disabled}
            onChange={this.handleChange}
            onKeyDown={this.handleKeyDown}
            autoFocus={true}
            />
        </div>
      );
    }
  });

  // Render this monster.
  ReactDOM.render(
    <app.ChatApp/>,
    document.getElementById('app')
  );
})();<|MERGE_RESOLUTION|>--- conflicted
+++ resolved
@@ -10,13 +10,8 @@
 
   //Setup RethinkDB
         const Fusion = require("Fusion");
-<<<<<<< HEAD
         const fusion = new Fusion(location.host, {
                 secure: location.protocol == 'https:'
-=======
-        const fusion = new Fusion("localhost:8181", {
-                secure: false
->>>>>>> add398b4
         });
 
   app.ChatApp = React.createClass({
