'use strict';

const make_reql = require('./query').make_reql;
const validate = require('../permissions/rule').validate;

<<<<<<< HEAD
const run = (raw_request, context, rules, metadata, send_cb) => {
  let errored = false;
  const reql = make_reql(raw_request, metadata);
=======
const make_reql = (raw_request, metadata) => {
  return query.make_reql(raw_request, metadata).changes(
    { include_initial: true,
      include_states: true,
      include_types: true,
      include_offsets: Boolean(raw_request.options.order),
    });
};
>>>>>>> 53e2ee75

  reql.changes({ include_initial: true, include_states: true, include_types: true })
    .run(metadata.get_connection())
    .then((feed) =>
      feed.eachAsync((item) => {
        if (item.state === 'initializing') {
          // Do nothing - we don't care
        } else if (item.state === 'ready') {
          send_cb({ state: 'synced' });
        } else if (!validate(rules, context, item)) {
          errored = true;
          send_cb(new Error('Operation not permitted.'));
        } else {
          send_cb({ data: [ item ] });
        }
      }).then(() => {
        if (!errored) {
          send_cb({ state: 'complete' });
        }
      }))
    .catch(send_cb);
};

module.exports = { run };<|MERGE_RESOLUTION|>--- conflicted
+++ resolved
@@ -3,22 +3,14 @@
 const make_reql = require('./query').make_reql;
 const validate = require('../permissions/rule').validate;
 
-<<<<<<< HEAD
 const run = (raw_request, context, rules, metadata, send_cb) => {
   let errored = false;
   const reql = make_reql(raw_request, metadata);
-=======
-const make_reql = (raw_request, metadata) => {
-  return query.make_reql(raw_request, metadata).changes(
-    { include_initial: true,
-      include_states: true,
-      include_types: true,
-      include_offsets: Boolean(raw_request.options.order),
-    });
-};
->>>>>>> 53e2ee75
 
-  reql.changes({ include_initial: true, include_states: true, include_types: true })
+  reql.changes({ include_initial: true,
+                 include_states: true,
+                 include_types: true,
+                 include_offsets: Boolean(raw_request.options.order) })
     .run(metadata.get_connection())
     .then((feed) =>
       feed.eachAsync((item) => {
