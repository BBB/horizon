'use strict';

const error = require('./error');
const logger = require('./logger');
const Group = require('./permissions/group').Group;
const Collection = require('./collection').Collection;

const r = require('rethinkdb');

// These are exported for use by the CLI. They accept 'R' as a parameter because of
// https://github.com/rethinkdb/rethinkdb/issues/3263
const create_collection_reql = (R, internal_db, user_db, collection) => {
  const do_create = (table) =>
    R.db(user_db).tableCreate(table).do(() =>
      R.db(internal_db)
        .table('collections')
        .get(collection)
        .replace((old_row) =>
          R.branch(old_row.eq(null),
                   { id: collection, table },
                   old_row),
          { returnChanges: 'always' })('changes')(0)
        .do((res) =>
          R.branch(R.or(res.hasFields('error'),
                        res('new_val')('table').ne(table)),
                   R.db(user_db).tableDrop(table).do(() => res),
                   res)));

  return R.uuid().split('-')(-1)
           .do((id) => R.expr(collection).add('_').add(id)).do((table) =>
             R.db(internal_db).table('collections').get(collection).do((row) =>
               R.branch(row.eq(null),
                        do_create(table),
                        { old_val: row, new_val: row })));
};
const initialize_metadata_reql = (R, internal_db, user_db) => {
  return R.expr([ user_db, internal_db ])
          .forEach((db) => R.branch(R.dbList().contains(db), [], R.dbCreate(db)))
          .do(() =>
            R.expr([ 'collections', 'users_auth', 'users', 'groups' ])
             .forEach((table) => R.branch(R.db(internal_db).tableList().contains(table),
                                          [], R.db(internal_db).tableCreate(table))));
};

class Metadata {
  constructor(project_name,
              conn,
              clients,
              auto_create_collection,
              auto_create_index) {
    this._db = project_name;
    this._internal_db = `${this._db}_internal`;
    this._conn = conn;
    this._clients = clients;
    this._auto_create_collection = auto_create_collection;
    this._auto_create_index = auto_create_index;
    this._closed = false;
    this._ready = false;
    this._collections = new Map();
    this._groups = new Map();
    this._collection_feed = null;
    this._group_feed = null;
    this._index_feed = null;

    const make_feeds = () => {
      logger.debug('running metadata sync');
      const groups_ready =
        r.db(this._internal_db)
          .table('groups')
          .changes({ squash: true,
                     includeInitial: true,
                     includeStates: true,
                     includeTypes: true })
          .run(this._conn).then((res) => {
            if (this._closed) {
              res.close();
              throw new Error('This metadata instance has been closed.');
            }
            return new Promise((resolve, reject) => {
              this._group_feed = res;
              this._group_feed.eachAsync((change) => {
                if (change.type === 'state') {
                  if (change.state === 'ready') {
                    logger.info('Groups metadata synced.');
                    resolve();
                  }
                } else if (change.type === 'initial' ||
                           change.type === 'add' ||
                           change.type === 'change') {
                  const group = new Group(change.new_val);
                  this._groups.set(group.name, group);
                  this._clients.forEach((c) => c.group_changed(group.name));
                } else if (change.type === 'uninitial' ||
                           change.type === 'remove') {
                  const group = this._groups.delete(change.old_val.id);
                  if (group) {
                    this._clients.forEach((c) => c.group_changed(group.name));
                  }
                }
              }).catch(reject);
            });
          });
      const collections_ready =
        r.db(this._internal_db)
          .table('collections')
          .changes({ squash: true,
                     includeInitial: true,
                     includeStates: true,
                     includeTypes: true })
          .run(this._conn).then((res) => {
            if (this._closed) {
              res.close();
              throw new Error('This metadata instance has been closed.');
            }
            return new Promise((resolve, reject) => {
              this._collection_feed = res;
              this._collection_feed.eachAsync((change) => {
                if (change.type === 'state') {
                  if (change.state === 'ready') {
                    logger.info('Collections metadata synced.');
                    resolve();
                  }
                } else if (change.type === 'initial' ||
                           change.type === 'add' ||
                           change.type === 'change') {
                  // Ignore special collections
                  if (change.new_val.id !== 'users') {
                    const collection = new Collection(change.new_val, this._db, this._conn);
                    this._collections.set(collection.name, collection);
                  }
                } else if (change.type === 'uninitial' ||
                           change.type === 'remove') {
                  // Ignore special collections
                  if (change.old_val.id !== 'users') {
                    this._collections.delete(change.old_val.id);
                  }
                }
              }).catch(reject);
            });
          });
      const indexes_ready =
        r.db('rethinkdb')
          .table('table_config')
          .filter({ db: this._db })
          .pluck('name', 'indexes')
          .changes({ squash: true,
                     includeInitial: true,
                     includeStates: true,
                     includeTypes: true })
          .run(this._conn).then((res) => {
            if (this._closed) {
              res.close();
              throw new Error('This metadata instance has been closed.');
            }
            return new Promise((resolve, reject) => {
              this._index_feed = res;
              this._index_feed.eachAsync((change) => {
                if (change.type === 'state') {
                  if (change.state === 'ready') {
                    logger.info('Index metadata synced.');
                    resolve();
                  }
                } else if (change.type === 'initial' ||
                           change.type === 'add' ||
                           change.type === 'change') {
                  const table = change.new_val.name;
                  this._collections.forEach((c) => {
                    if (c.table === table) {
                      c.update_indexes(change.new_val.indexes, this._conn);
                    }
                  });
                }
              }).catch(reject);
            });
          })
      return Promise.all([ groups_ready, collections_ready, indexes_ready ]);
    };

    if (this._auto_create_collection) {
      this._ready_promise =
        initialize_metadata_reql(r, this._internal_db, this._db).run(this._conn).then(make_feeds);
    } else {
      this._ready_promise =
        r.expr([ this._db, this._internal_db ])
         .concatMap((db) => r.branch(r.dbList().contains(db), [], [db]))
         .run(this._conn).then((missing_dbs) => {
           logger.debug("checking for internal db/tables");
           if (missing_dbs.length > 0) {
             let err_msg;
             if (missing_dbs.length == 1) {
               err_msg = "The database " + missing_dbs[0] + " doesn't exist. ";
             } else {
               err_msg = "The databases " + missing_dbs[0] + " and " + missing_dbs[1] + " don't exist. ";
             }
             throw new Error(err_msg + "Run `hz set-schema` to initialize the database, "
                  + "then start the Horizon server.");
           } else {
             return make_feeds();
           }
         });
    }

    this._ready_promise = this._ready_promise.then(() => {
      logger.debug('adding admin user');
      // Ensure that the admin user and group exists
      return Promise.all([
        r.db(this._internal_db).table('users').get('admin')
          .replace((old_row) =>
            r.branch(old_row.eq(null),
                     { id: 'admin', groups: [ 'admin' ] },
                     old_row),
            { returnChanges: 'always' })('changes')(0)
          .do((res) =>
            r.branch(res('new_val').eq(null),
                     r.error(res('error')),
                     res('new_val'))).run(this._conn),
        r.db(this._internal_db).table('groups').get('admin')
          .replace((old_row) =>
            r.branch(old_row.eq(null),
                     { id: 'admin', rules: { 'carte_blanche': { 'template': 'any()' } } },
                     old_row),
            { returnChanges: 'always' })('changes')(0)
          .do((res) =>
            r.branch(res('new_val').eq(null),
                     r.error(res('error')),
                     res('new_val'))).run(this._conn)
      ]);
    }).then(() => {
      logger.debug('redirecting users table');
      // Redirect the 'users' table to the one in the internal db
      this._collections.set('users', new Collection({ id: 'users', table: 'users' },
                                                    this._internal_db, this._conn));
<<<<<<< HEAD
    }).then(() => {
      logger.debug('metadata sync complete');
      this._ready = true;
      return this;
    });

    this._ready_promise.catch(() => {
=======
    }).catch(() => {
>>>>>>> 3a572b6d
      this.close();
    });
  }

  close() {
    this._closed = true;
    this._ready = false;
    if (this._group_feed) {
      this._group_feed.close();
    }
    if (this._collection_feed) {
      this._collection_feed.close();
    }
    if (this._index_feed) {
      this._index_feed.close();
    }
  }

  is_ready() {
    return this._ready;
  }

  ready() {
    return this._ready_promise;
  }

  collection(name) {
    const res = this._collections.get(name);
    if (res === undefined) { throw new error.CollectionMissing(name); }
    if (res.promise) { throw new error.CollectionNotReady(res); }
    return res;
  }

  handle_error(err, done) {
    logger.debug(`Handling error: ${err.message}`);
    try {
      if (this._auto_create_collection) {
        if (err instanceof error.CollectionMissing) {
          logger.warn(`Auto-creating collection (dev mode): ${err.name}`);
          return this.create_collection(err.name, done);
        } else if (err instanceof error.CollectionNotReady) {
          return err.collection.on_ready(done);
        }
      }
      if (this._auto_create_index) {
        if (err instanceof error.IndexMissing) {
          logger.warn(`Auto-creating index on collection "${err.collection.name}" ` +
                      `(dev mode): ${JSON.stringify(err.fields)}`);
          return err.collection.create_index(err.fields, this._conn, done);
        } else if (err instanceof error.IndexNotReady) {
          return err.index.on_ready(done);
        }
      }
      done(err);
    } catch (new_err) {
      logger.debug(`Error when handling error: ${new_err.message}`);
      done(new_err);
    }
  }

  create_collection(name, done) {
    error.check(this._collections.get(name) === undefined,
                `Collection "${name}" already exists.`);

    create_collection_reql(r, this._internal_db, this._db, name)
      .run(this._conn)
      .then((res) => {
        error.check(!res.error, `Collection creation failed (dev mode): "${name}", ${res.error}`);
        logger.warn(`Collection created (dev mode): "${name}"`);
        this._collections.set(name, new Collection(res.new_val, this._db, this._conn));
        done();
      }).catch(done);
  }

  get_user_feed(id, done) {
    r.db(this._internal_db)
      .table('users')
      .get(id)
      .changes({ includeInitial: true, squash: true })
      .run(this._conn, done);
  }

  get_group(group_name) {
    return this._groups.get(group_name);
  }

  connection() {
    return this._conn;
  }
}

module.exports = { Metadata, create_collection_reql, initialize_metadata_reql };<|MERGE_RESOLUTION|>--- conflicted
+++ resolved
@@ -230,7 +230,6 @@
       // Redirect the 'users' table to the one in the internal db
       this._collections.set('users', new Collection({ id: 'users', table: 'users' },
                                                     this._internal_db, this._conn));
-<<<<<<< HEAD
     }).then(() => {
       logger.debug('metadata sync complete');
       this._ready = true;
@@ -238,9 +237,6 @@
     });
 
     this._ready_promise.catch(() => {
-=======
-    }).catch(() => {
->>>>>>> 3a572b6d
       this.close();
     });
   }
