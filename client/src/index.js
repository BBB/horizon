import EventEmitter from "events"

export class Fusion {

    constructor(hostString){
        this.hostString = hostString
        this._socket = new Socket(hostString, this.classify)
        // Hack for fusion(collectionName) syntax
        self = (collectionName) => self.collection(collectionName)
        Object.setPrototypeOf(self, Object.getPrototypeOf(this))
        return self
    }

    collection(name){
        //Check if collection exists?? Nope, EAFP let server handle it.
        return new Collection(this, name)
    }

    classify(response){
        // response -> responseType
        // this might need to go in another class and be given to this class
        if(response.new_val !== null && response.old_val !== null){
            return 'changed'
        }else if(response.new_val !== null && response.old_val === null){
            return 'added'
        }else if(response.new_val === null && response.old_val !== null){
            return 'removed'
        }else if(response.state === 'synced'){
            return 'synced'
        }else{
            return 'unknown'
        }
    }

    _query(path){
        return this.socket.send("QUERY", path)
    }

    _store(path, document, conflict){
        if(conflict === 'replace'){
            return this.socket.send("STORE_REPLACE", {path: path, data: document})
        }else if(conflict === 'error'){
            return this.socket.send("STORE_ERROR", {path: path, data: document})
        }else{
            return Promise.reject(`value of conflict not understood: ${conflict}`)
        }
    }

    _update(path, document){
        return this.socket.send("UPDATE", {path: path, data: document})
    }

    _remove(path, id){
        return this.socket.send("REMOVE", {path: path, data: id})
    }

    _subscribe(path, updates){
        if(updates){
            return this.socket.subscribe(path)
        }else{
            //Emulate subscription with one-shot query
            var emitter = new EventEmitter()
            this.socket.send("QUERY", path).then(
                // Do we have continues etc like cursors?
                // Right now assuming we get results back as an array
                (results) => {
                    for(let result of results) {
                        emitter.emit("added", {new_val: result, old_val: null})
                    }
                }
            )
            return emitter
        }
    }

}

<<<<<<< HEAD
=======
//window.Fusion = Fusion;

>>>>>>> 06b053d7
class Socket {
    constructor(hostString, classifier){
        this.ws = new WebSocket(`ws://${hostString}`)
        this.ws.onmessage = this._onMessage
        this.ws.onclose = this._onClose
        this.ws.onopen = this._onOpen
        this.classifier = classifier
        this.promises = {}
        this.emitters = {}
        this.requestCounter = 0
    }

    send(type, data){
        var requestId = this.requestCounter++
        var req = {type: type, data: data, requestId: requestId}
        return new Promise((resolve, reject) =>
            this.promises[requestId] = {resolve: resolve, reject:reject})
    }

    subscribe(path){
        var requestId = this.requestCounter++
        var req = {type: "SUBSCRIBE", data: data, requestId: requestId}
        var emitter = new EventEmitter() // customize?
        this.emitters[requestId] = emitter
        return emitter
    }

    _onClose(event){
        for(let emitter of this.emitters){
            emitter.emit('disconnected', event)
        }
        // Do we do something with promises? What if we reconnect
    }

    _onOpen(event){
        for(let emitter of this.emitters){
            emitter.emit('reconnected', event)
        }
    }

    _onMessage(event){
        var resp = JSON.parse(event.data)
        if(this.promises.hasOwnProperty(resp.requestId)){
            var promise = this.promises[resp.requestId]
            delete this.promises[resp.requestId]

            if (resp.error !== undefined){
                promise.reject(resp.error)
            } else {
                promise.resolve(resp.value)
            }
        }else if(this.emitters.hasOwnProperty(resp.requestId)){
            var emitter = this.emitters[resp.requestId]
            if(resp.error !== undefined){
                emitter.emit("error", resp.error)
            }else{
                emitter.emit(this.classifier(resp.data), resp.value)
            }
        }else{
            console.error(`Unrecognized response: ${event}`)
        }
    }
}


class TermBase {

    constructor(fusion){
        this.fusion = fusion
    }

    subscribe(updates: true){
        // should create a changefeed query, return eventemitter
        return this.fusion._subscribe(this.path)
    }

    value(){
        // return promise with no changefeed
        return this.fusion._value(this.path)
    }
}

class Collection {

    constructor(fusion, collectionName){
        this.collectionName = collectionName
        this.path = {collection: collectionName}
        this.fusion = fusion
    }

    findOne(id){
        return new FindOne(this.fusion, this.path, id)
    }

    find(fieldName, fieldValue){
        return new Find(this.fusion, this.path, fieldName, fieldValue)
    }

    between(minVal, maxVal, field: 'id'){
        return new Between(this.fusion, this.path, minVal, maxVal,field)
    }

    order(field: 'id', descending: false){
        return new Order(this.fusion, this.path, field, descending)
    }

    store(document, conflict: 'replace'){
        return this.fusion._store(this.path, document, conflict)
    }

    update(document){
        return this.fusion._update(this.path, document)
    }

    remove(document){
        return this.fusion._remove(this.path, document)
    }
}

class Find extends TermBase {
    constructor(fusion, path, field, value){
        super(fusion)
        this.field
        this.value = value
        this.path = Object.assign({find: {field: field, value: value}}, path)
    }

    order(field: 'id', descending: false){
        return new Order(this.fusion, this.path, field, descending)
    }

    limit(size){
        return new Limit(this.fusion, this.path, size);
    }
}

class FindOne extends TermBase {
    constructor(fusion, path, docId){
        super(fusion)
        this.id = docId
        this.path = Object.assign({findOne: docId}, path)
    }
}

class Between extends TermBase {
    constructor(fusion, path, minVal, maxVal, field){
        super(fusion)
        this.minVal = minVal
        this.maxVal = maxVal
        this.field = field
        this.path = Object.assign({between: {min: minVal, max: maxVal, field: field}}, path)
    }

    limit(size){
        return new Limit(this.fusion, this.path, size);
    }
}

class Order {
    constructor(fusion, path, field, descending){
        this.fusion = fusion
        this.field = field
        this.direction = direction
        this.path = Object.assign({order: {field: field, descending: descending}}, path)
    }

    limit(size){
        return new Limit(this.fusion, this.path, size)
    }

    between(minVal, maxVal){
        // between is forced to have the same field as this term
        return new Between(this.fusion, this.path, minVal, maxVal, this.field)
    }
}

class Limit extends TermBase {
    constructor(fusion, path, size){
        super(fusion)
        this.size = size
        this.path = Object.assign({limit: size}, path)
    }
}<|MERGE_RESOLUTION|>--- conflicted
+++ resolved
@@ -75,11 +75,6 @@
 
 }
 
-<<<<<<< HEAD
-=======
-//window.Fusion = Fusion;
-
->>>>>>> 06b053d7
 class Socket {
     constructor(hostString, classifier){
         this.ws = new WebSocket(`ws://${hostString}`)
