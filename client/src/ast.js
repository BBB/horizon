import { Observable } from 'rxjs/Observable'
import { empty } from 'rxjs/observable/empty'
import { publishReplay } from 'rxjs/operator/publishReplay'
import { scan } from 'rxjs/operator/scan'
import { filter } from 'rxjs/operator/filter'

import snakeCase from 'snake-case'

import checkArgs from './util/check-args'
import validIndexValue from './util/valid-index-value.js'
import { serialize } from './serialization.js'


/**
 @this TermBase

 Validation check to throw an exception if a method is chained onto a
 query that already has it. It belongs to TermBase, but we don't want
 to pollute the objects with it (since it isn't useful to api users),
 so it's dynamically bound with :: inside methods that use it.
*/
function checkIfLegalToChain(key) {
  if (this._legalMethods.indexOf(key) === -1) {
    throw new Error(`${key} cannot be called on the current query`)
  }
  if (snakeCase(key) in this._query) {
    throw new Error(`${key} has already been called on this query`)
  }
}

// Abstract base class for terms
class TermBase {
  constructor(sendRequest, query, legalMethods) {
    this._sendRequest = sendRequest
    this._query = query
    this._legalMethods = legalMethods
  }
  // Returns a sequence of the result set. Every time it changes the
  // updated sequence will be emitted. If raw change objects are
  // needed, pass the option 'rawChanges: true'. An observable is
  // returned which will lazily emit the query when it is subscribed
  // to
  watch({ rawChanges = false } = {}) {
    const raw = this._sendRequest('subscribe', this._query)
    if (rawChanges) {
      return raw
    } else {
      return makePresentable(raw, this._query)
    }
  }
  // Grab a snapshot of the current query (non-changefeed). Emits an
  // array with all results. An observable is returned which will
  // lazily emit the query when subscribed to
  fetch() {
    return this._sendRequest('query', this._query)
  }
  findAll(...fieldValues) {
    this::checkIfLegalToChain('findAll')
    checkArgs('findAll', arguments, { maxArgs: 100 })
    return new FindAll(this._sendRequest, this._query, fieldValues)
  }
  find(idOrObject) {
    this::checkIfLegalToChain('find')
    checkArgs('find', arguments)
    return new Find(this._sendRequest, this._query, idOrObject)
  }
  order(fields, direction = 'ascending') {
    this::checkIfLegalToChain('order')
    checkArgs('order', arguments, { minArgs: 1, maxArgs: 2 })
    return new Order(this._sendRequest, this._query, fields, direction)
  }
  above(aboveSpec, bound = 'closed') {
    this::checkIfLegalToChain('above')
    checkArgs('above', arguments, { minArgs: 1, maxArgs: 2 })
    return new Above(this._sendRequest, this._query, aboveSpec, bound)
  }
  below(belowSpec, bound = 'open') {
    this::checkIfLegalToChain('below')
    checkArgs('below', arguments, { minArgs: 1, maxArgs: 2 })
    return new Below(this._sendRequest, this._query, belowSpec, bound)
  }
  limit(size) {
    this::checkIfLegalToChain('limit')
    checkArgs('limit', arguments)
    return new Limit(this._sendRequest, this._query, size)
  }
}

// Turn a raw observable of server responses into user-presentable events
//
// `observable` is the base observable with full responses coming from
//              the HorizonSocket
// `query` is the value of `options` in the request
function makePresentable(observable, query) {
  // Whether the entire data structure is in each change
  const pointQuery = Boolean(query.find)

  if (pointQuery) {
    let hasEmitted = false
    const seedVal = null
    // Simplest case: just pass through new_val
    return observable
      ::filter(change => !hasEmitted || change.type !== 'state')
      ::scan((previous, change) => {
        hasEmitted = true
        if (change.state === 'synced') {
          return previous
        } else {
          return change.new_val
        }
      }, seedVal)
  } else {
    const seedVal = { emitted: false, val: [] }
    return observable
<<<<<<< HEAD
      // Filter out state changes since they shouldn't cause us to re-emit
      ::filter(change => !hasEmitted || change.type !== 'state')
      ::scan((previous, change) => {
        const arr = previous.slice()
        switch (change.type) {
        case 'remove':
        case 'uninitial': {
          // Remove old values from the array
          if (change.old_offset != null) {
            arr.splice(change.old_offset, 1)
          } else {
            const index = arr.findIndex(x => x.id === change.old_val.id)
            arr.splice(index, 1)
          }
          break
        }
        case 'add':
        case 'initial': {
          // Add new values to the array
          if (change.new_offset != null) {
            // If we have an offset, put it in the correct location
            arr.splice(change.new_offset, 0, change.new_val)
          } else {
            // otherwise for unordered results, push it on the end
            arr.push(change.new_val)
          }
          break
        }
        case 'change': {
          // Modify in place if a change is happening
          if (change.old_offset != null) {
            // Remove the old document from the results
            arr.splice(change.old_offset, 1)
          }
          if (change.new_offset != null) {
            // Splice in the new val if we have an offset
            arr.splice(change.new_offset, 0, change.new_val)
          } else {
            // If we don't have an offset, find the old val and
            // replace it with the new val
            const index = arr.findIndex(x => x.id === change.old_val.id)
            arr[index] = change.new_val
          }
          break
        }
        case 'state': {
          // This gets hit if we have not emitted yet, and should
          // result in an empty array being output.
          break
        }
        default:
          throw new Error(
            `unrecognized 'type' field from server ${JSON.stringify(change)}`)
=======
      .scan((state, change) => {
        if (change.state === 'synced') {
          state.emitted = true
>>>>>>> 37ee2a73
        }
        state.val = applyChange(state.val.slice(), change)
        return state
      }, seedVal)
      .filter(state => state.emitted)
      .map(x => x.val)
  }
}

function applyChange(arr, change) {
  switch (change.type) {
  case 'remove':
  case 'uninitial': {
    // Remove old values from the array
    if (change.old_offset != null) {
      arr.splice(change.old_offset, 1)
    } else {
      const index = arr.findIndex(x => x.id === change.old_val.id)
      arr.splice(index, 1)
    }
    break
  }
  case 'add':
  case 'initial': {
    // Add new values to the array
    if (change.new_offset != null) {
      // If we have an offset, put it in the correct location
      arr.splice(change.new_offset, 0, change.new_val)
    } else {
      // otherwise for unordered results, push it on the end
      arr.push(change.new_val)
    }
    break
  }
  case 'change': {
    // Modify in place if a change is happening
    if (change.old_offset != null) {
      // Remove the old document from the results
      arr.splice(change.old_offset, 1)
    }
    if (change.new_offset != null) {
      // Splice in the new val if we have an offset
      arr.splice(change.new_offset, 0, change.new_val)
    } else {
      // If we don't have an offset, find the old val and
      // replace it with the new val
      const index = arr.findIndex(x => x.id === change.old_val.id)
      arr[index] = change.new_val
    }
    break
  }
  case 'state': {
    // This gets hit if we have not emitted yet, and should
    // result in an empty array being output.
    break
  }
  default:
    throw new Error(
      `unrecognized 'type' field from server ${JSON.stringify(change)}`)
  }
  return arr
}

/** @this Collection
 Implements writeOps for the Collection class
*/
function writeOp(name, args, documents) {
  checkArgs(name, args)
  let wrappedDocs = documents
  if (!Array.isArray(documents)) {
    // Wrap in an array if we need to
    wrappedDocs = [ documents ]
  } else if (documents.length === 0) {
    // Don't bother sending no-ops to the server
    return Observable::empty()
  }
  const options = Object.assign(
    {}, this._query, { data: serialize(wrappedDocs) })
  let observable = this._sendRequest(name, options)
  if (!this._lazyWrites) {
    // Need to buffer response since this becomes a hot observable and
    // when we subscribe matters
    observable = observable::publishReplay().refCount()
    observable.subscribe()
  }
  return observable
}

class Collection extends TermBase {
  constructor(sendRequest, collectionName, lazyWrites) {
    const query = { collection: collectionName }
    const legalMethods = [
      'find', 'findAll', 'justInitial', 'order', 'above', 'below', 'limit' ]
    super(sendRequest, query, legalMethods)
    this._lazyWrites = lazyWrites
  }
  store(documents) {
    return this::writeOp('store', arguments, documents)
  }
  upsert(documents) {
    return this::writeOp('upsert', arguments, documents)
  }
  insert(documents) {
    return this::writeOp('insert', arguments, documents)
  }
  replace(documents) {
    return this::writeOp('replace', arguments, documents)
  }
  update(documents) {
    return this::writeOp('update', arguments, documents)
  }
  remove(documentOrId) {
    const wrapped = validIndexValue(documentOrId) ?
          { id: documentOrId } : documentOrId
    return this::writeOp('remove', arguments, wrapped)
  }
  removeAll(documentsOrIds) {
    if (!Array.isArray(documentsOrIds)) {
      throw new Error('removeAll takes an array as an argument')
    }
    const wrapped = documentsOrIds.map(item => {
      if (validIndexValue(item)) {
        return { id: item }
      } else {
        return item
      }
    })
    return this::writeOp('removeAll', arguments, wrapped)
  }
}

class Find extends TermBase {
  constructor(sendRequest, previousQuery, idOrObject) {
    const findObject = validIndexValue(idOrObject) ?
          { id: idOrObject } : idOrObject
    const query = Object.assign({}, previousQuery, { find: findObject })
    super(sendRequest, query, [])
  }
}

class FindAll extends TermBase {
  constructor(sendRequest, previousQuery, fieldValues) {
    const wrappedFields = fieldValues
          .map(item => validIndexValue(item) ? { id: item } : item)
    const options = { find_all: wrappedFields }
    const findAllQuery = Object.assign({}, previousQuery, options)
    let legalMethods
    if (wrappedFields.length === 1) {
      legalMethods = [ 'order', 'above', 'below', 'limit' ]
    } else {
      // The vararg version of findAll cannot have anything chained to it
      legalMethods = []
    }
    super(sendRequest, findAllQuery, legalMethods)
  }
}

class Above extends TermBase {
  constructor(sendRequest, previousQuery, aboveSpec, bound) {
    const option = { above: [ aboveSpec, bound ] }
    const query = Object.assign({}, previousQuery, option)
    const legalMethods = [ 'findAll', 'order', 'below', 'limit' ]
    super(sendRequest, query, legalMethods)
  }
}

class Below extends TermBase {
  constructor(sendRequest, previousQuery, belowSpec, bound) {
    const options = { below: [ belowSpec, bound ] }
    const query = Object.assign({}, previousQuery, options)
    const legalMethods = [ 'findAll', 'order', 'above', 'limit' ]
    super(sendRequest, query, legalMethods)
  }
}

class Order extends TermBase {
  constructor(sendRequest, previousQuery, fields, direction) {
    const wrappedFields = Array.isArray(fields) ? fields : [ fields ]
    const options = { order: [ wrappedFields, direction ] }
    const query = Object.assign({}, previousQuery, options)
    const legalMethods = [ 'findAll', 'above', 'below', 'limit' ]
    super(sendRequest, query, legalMethods)
  }
}

class Limit extends TermBase {
  constructor(sendRequest, previousQuery, size) {
    const query = Object.assign({}, previousQuery, { limit: size })
    // Nothing is legal to chain after .limit
    super(sendRequest, query, [])
  }
}

module.exports = {
  TermBase,
  Collection,
  FindAll,
  Find,
  Above,
  Below,
  Order,
  Limit,
}<|MERGE_RESOLUTION|>--- conflicted
+++ resolved
@@ -3,6 +3,7 @@
 import { publishReplay } from 'rxjs/operator/publishReplay'
 import { scan } from 'rxjs/operator/scan'
 import { filter } from 'rxjs/operator/filter'
+import { map } from 'rxjs/operator/map'
 
 import snakeCase from 'snake-case'
 
@@ -112,71 +113,15 @@
   } else {
     const seedVal = { emitted: false, val: [] }
     return observable
-<<<<<<< HEAD
-      // Filter out state changes since they shouldn't cause us to re-emit
-      ::filter(change => !hasEmitted || change.type !== 'state')
-      ::scan((previous, change) => {
-        const arr = previous.slice()
-        switch (change.type) {
-        case 'remove':
-        case 'uninitial': {
-          // Remove old values from the array
-          if (change.old_offset != null) {
-            arr.splice(change.old_offset, 1)
-          } else {
-            const index = arr.findIndex(x => x.id === change.old_val.id)
-            arr.splice(index, 1)
-          }
-          break
-        }
-        case 'add':
-        case 'initial': {
-          // Add new values to the array
-          if (change.new_offset != null) {
-            // If we have an offset, put it in the correct location
-            arr.splice(change.new_offset, 0, change.new_val)
-          } else {
-            // otherwise for unordered results, push it on the end
-            arr.push(change.new_val)
-          }
-          break
-        }
-        case 'change': {
-          // Modify in place if a change is happening
-          if (change.old_offset != null) {
-            // Remove the old document from the results
-            arr.splice(change.old_offset, 1)
-          }
-          if (change.new_offset != null) {
-            // Splice in the new val if we have an offset
-            arr.splice(change.new_offset, 0, change.new_val)
-          } else {
-            // If we don't have an offset, find the old val and
-            // replace it with the new val
-            const index = arr.findIndex(x => x.id === change.old_val.id)
-            arr[index] = change.new_val
-          }
-          break
-        }
-        case 'state': {
-          // This gets hit if we have not emitted yet, and should
-          // result in an empty array being output.
-          break
-        }
-        default:
-          throw new Error(
-            `unrecognized 'type' field from server ${JSON.stringify(change)}`)
-=======
-      .scan((state, change) => {
+      ::scan((state, change) => {
         if (change.state === 'synced') {
           state.emitted = true
->>>>>>> 37ee2a73
         }
         state.val = applyChange(state.val.slice(), change)
         return state
       }, seedVal)
-      .filter(state => state.emitted)
-      .map(x => x.val)
+      ::filter(state => state.emitted)
+      ::map(x => x.val)
   }
 }
 
