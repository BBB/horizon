--- conflicted
+++ resolved
@@ -76,15 +76,10 @@
         statusSubject.next(STATUS_CONNECTED)
         handshakeDisp = this.makeRequest(handshaker()).subscribe(
           x => {
-<<<<<<< HEAD
             handshake.next(x)
             handshake.complete()
-=======
-            handshake.onNext(x)
-            handshake.onCompleted()
-
-            statusSubject.onNext(STATUS_READY)
->>>>>>> 37ee2a73
+
+            handshake.next(STATUS_READY)
           },
           err => handshake.error(err),
           () => handshake.complete()
