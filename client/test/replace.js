'use strict'
const replaceSuite = window.replaceSuite = getData => () => {
  let data

  before(() => {
    data = getData()
  })

  // Let's store a document first, then replace it.
  it('replaces an existing document completely', assertCompletes(() =>
    data.store({ id: 1, a: { b: 1, c: 1 }, d: 1 }).toArray()
      // should return an array with an ID of the inserted document.
      .do(res => assert.deepEqual(res, [ 1 ]))
      // Let's make sure we get back the document that we put in.
      .mergeMap(() => data.find(1).fetch())
      // Check that we get back what we put in.
      .do(res => assert.deepEqual(res, { id: 1, a: { b: 1, c: 1 }, d: 1 }))
      // Let's replace the document now
      .mergeMap(() => data.replace({ id: 1, a: { c: 2 } })).toArray()
      // We should have gotten the ID back again
      .do(res => assert.deepEqual(res, [ 1 ]))
      // Make sure `replace` replaced the original document
      .mergeMap(() => data.find(1).fetch())
      // Check that the document was updated correctly
      .do(res => assert.deepEqual(res, { id: 1, a: { c: 2 } }))
  ))

  // The `replace` command replaces documents already in the database. It
  // errors if the document doesn't exist.
  it('fails if the document does not already exist', assertErrors(() =>
    data.replace({ id: 1, a: 1, b: 1 })
  ))

  // It means you can't replace a document without providing an id.
  it('fails if document does not have an id', assertErrors(() =>
    data.replace({ a: 1, b: 1 })
  ))

  // Calling `replace` with `null` is an error.
  it('fails if null is passed', assertThrows(
    'The argument to replace must be non-null',
    () => data.replace(null)
  ))

  // Calling `replace` with `undefined` is also an error.
  it('fails if undefined is passed', assertThrows(
    'The 1st argument to replace must be defined',
    () => data.replace(undefined)
  ))

  it('fails if passed no arguments', assertThrows(
    'replace must receive exactly 1 argument',
    () => data.replace()
  ))

  // The `replace` command allows storing multiple documents in one call.
  // Let's replace a few documents and make sure we get them back.
  it('allows replacing multiple documents with one call', assertCompletes(() =>
    data.store([
      { id: 1, a: { b: 1, c: 1 }, d: 1 },
      { id: 2, a: { b: 2, c: 2 }, d: 2 },
    ]).toArray()
      // should return an array with an ID of the inserted document.
      .do(res => assert.deepEqual(res, [ 1, 2 ]))
      // Let's make sure we get back the documents that we put in.
<<<<<<< HEAD
      .flatMap(data.findAll(1, 2).fetch().toArray())
=======
      .mergeMap(() => data.findAll(1, 2).fetch({ asCursor: false }))
>>>>>>> 1ed5060c
      // Check that we get back what we put in.
      .do(res => assert.sameDeepMembers(res, [
        { id: 1, a: { b: 1, c: 1 }, d: 1 },
        { id: 2, a: { b: 2, c: 2 }, d: 2 },
      ]))
      // All right. Let's update the documents now
      .mergeMap(() => data.replace([
        { id: 1, a: { c: 2 } },
        { id: 2, d: 3 },
      ]))
      .toArray()
      // We should have gotten the ID back again
      .do(res => assert.deepEqual(res, [ 1, 2 ]))
      // Make sure `update` updated the documents properly
<<<<<<< HEAD
      .flatMap(data.findAll(1, 2).fetch().toArray())
=======
      .mergeMap(() => data.findAll(1, 2).fetch({ asCursor: false }))
>>>>>>> 1ed5060c
      // Check that we get back what we put in.
      .do(res => assert.sameDeepMembers(res, [
        { id: 1, a: { c: 2 } },
        { id: 2, d: 3 },
      ]))
  ))

  // If any operation in a batch update fails, everything is reported as a
  // failure. Note that we're updating `null` below, and a document with
  // no ID. Both are failures.
  it('fails if any document in a batch fails to be replaced', assertErrors(() =>
    data.replace([ { id: 1, a: 1 }, null, { a: 1 } ])
  ))

  // Replacing an empty batch of documents is ok, and returns an empty
  // array.
  it('allows an empty batch of documents', assertCompletes(() =>
    data.replace([])
      .do(res => {
        // should return an array with the IDs of the documents in
        // order, including the generated IDS.
        assert.isArray(res)
        assert.lengthOf(res, 0)
      })
  ))
} // Testing `replace`<|MERGE_RESOLUTION|>--- conflicted
+++ resolved
@@ -63,11 +63,7 @@
       // should return an array with an ID of the inserted document.
       .do(res => assert.deepEqual(res, [ 1, 2 ]))
       // Let's make sure we get back the documents that we put in.
-<<<<<<< HEAD
-      .flatMap(data.findAll(1, 2).fetch().toArray())
-=======
-      .mergeMap(() => data.findAll(1, 2).fetch({ asCursor: false }))
->>>>>>> 1ed5060c
+      .mergeMap(data.findAll(1, 2).fetch().toArray())
       // Check that we get back what we put in.
       .do(res => assert.sameDeepMembers(res, [
         { id: 1, a: { b: 1, c: 1 }, d: 1 },
@@ -82,11 +78,7 @@
       // We should have gotten the ID back again
       .do(res => assert.deepEqual(res, [ 1, 2 ]))
       // Make sure `update` updated the documents properly
-<<<<<<< HEAD
-      .flatMap(data.findAll(1, 2).fetch().toArray())
-=======
-      .mergeMap(() => data.findAll(1, 2).fetch({ asCursor: false }))
->>>>>>> 1ed5060c
+      .mergeMap(data.findAll(1, 2).fetch().toArray())
       // Check that we get back what we put in.
       .do(res => assert.sameDeepMembers(res, [
         { id: 1, a: { c: 2 } },
