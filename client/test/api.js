'use strict'
// This test suite covers various edge cases in the Horizon client library API.
// It does not cover correctness of the full system in various circumstances.
// The purpose of the API test suite is to act as a runnable, checkable spec for
// API of the client library. This also doesn't cover subscriptions, there is a
// separate test suite for that.

<<<<<<< HEAD
chai.config.showDiff = true
const assert = chai.assert
Rx.config.longStackSupport = true

=======
>>>>>>> 363025ab
// Test the methods and event callbacks on the Horizon object.
describe('Horizon Object API', horizonObjectSuite)

// Test the core client library API
describe('Core API tests', () => {
  // The connection for our tests
  let horizon, data

  const getHorizon = () => horizon
  const getData = () => data

  // Set up the horizon connection before running these tests.
  before(done => {
    horizon = Horizon({ secure: false, lazyWrites: true });
    horizon.connect(err => done(err))
    horizon.onConnected(() => {
      data = horizon('test_data')
      done()
    })
  })

  // Kill the horizon connection after running these tests.
  after(done => {
    horizon.dispose()
    horizon.onDisconnected(() => done())
  })

  // Test the mutation commands
  describe('Storage API', () => {
    // Drop all data after each test
    afterEach(done => removeAllData(data, done))

    describe('Testing `store`', storeSuite(getData))
    describe('Testing `insert`', insertSuite(getData))
    describe('Testing `upsert`', upsertSuite(getData))
    describe('Testing `update`', updateSuite(getData))
    describe('Testing `replace`', replaceSuite(getData))
    describe('Testing `times`', timesSuite(getData))
  }) // Storage API

  describe('Testing `remove`', removeSuite(getData))
  describe('Testing `removeAll`', removeAllSuite(getData))

  // Test the lookup API
  describe('Lookup API', () => {
    const testData = [
      { id: 1, a: 10 },
      { id: 2, a: 20, b: 1 },
      { id: 3, a: 20, b: 2 },
      { id: 4, a: 20, b: 3 },
      { id: 5, a: 60 },
      { id: 6, a: 50 },
    ]

    const getTestData = () => {
      return testData
    }

    // Drop all the existing data
    before(done => {
      removeAllData(data, done)
    })

    // Insert the test data and make sure it's in
    before(assertCompletes(() =>
      data.store(testData)
        .ignoreElements() // we don't care about the results
        .concat(data.fetch({ asCursor: false }))
        // Make sure it's there
        .do(res => assert.sameDeepMembers(res, testData))
    ))

    describe('Testing full collection read',
             collectionSuite(getHorizon, getData, getTestData))
    describe('Testing `find`', findSuite(getData))
    describe('Testing `findAll`', findAllSuite(getData))
    describe('Testing `order`', orderSuite(getData, getTestData))
    describe('Testing `limit`', limitSuite(getData))
    describe('Testing `above`', aboveSuite(getData))
    describe('Testing `below`', belowSuite(getData))
    describe('Test `above/below/limit` chaining variations',
             chainingSuite(getData))

  }) // Test the lookup API

  // Test the subscriptions API
  describe("Subscriptions API", () => {

    // Drop all the existing data
    beforeEach((done) => {
      removeAllData(data, done);
    });

    describe("Testing `find` subscriptions", findSubscriptionSuite(getData));
    describe("Testing `findAll` subscriptions", findAllSubscriptionSuite(getData));
    describe("Testing `above` subscriptions", aboveSubscriptionSuite(getData));
    describe("Testing `below` subscriptions", belowSubscriptionSuite(getData));

  }); // Test the subscriptions API

}); // Core API tests<|MERGE_RESOLUTION|>--- conflicted
+++ resolved
@@ -5,13 +5,6 @@
 // API of the client library. This also doesn't cover subscriptions, there is a
 // separate test suite for that.
 
-<<<<<<< HEAD
-chai.config.showDiff = true
-const assert = chai.assert
-Rx.config.longStackSupport = true
-
-=======
->>>>>>> 363025ab
 // Test the methods and event callbacks on the Horizon object.
 describe('Horizon Object API', horizonObjectSuite)
 
