--- conflicted
+++ resolved
@@ -1,50 +1,49 @@
-
 chai.config.showDiff = true;
 var assert = chai.assert;
 var Fusion = require("Fusion");
 
-describe("Fusion Client Library", function(){
+describe("Fusion Client Library", function() {
   //Doesn't actually do anything for now, need `isConnected` callback
-  describe("Make a connection to the database", function(){
+  describe("Make a connection to the database", function() {
     it("new Fusion(...)", function() {
-      var fusion = new Fusion.Fusion("localhost:8181");
+      var fusion = new Fusion("localhost:8181", false);
       assert.notEqual(fusion, undefined);
     });
   });
 
-  describe("Collections", function(done){
+  describe("Collections", function(done) {
 
-      var testDoc = {
-        id: "test",
-        obj: {},
-        array: [],
-        string: "",
-        int: 42,
-        float: 42.0
-      };
+    var testDoc = {
+      id: "test",
+      obj: {},
+      array: [],
+      string: "",
+      int: 42,
+      float: 42.0
+    };
 
-      var fusion = new Fusion.Fusion("localhost:8181");
-      var tests = fusion("tests");
+    var fusion = new Fusion("localhost:8181", false);
+    var tests = fusion("tests");
 
-      it("#.store(...)", function(done){
-          tests.store(testDoc)
-            .then(function(result){
-              assert.deepEqual(result.new_val, testDoc);
-              done();
-            })
-            .catch(function(err){
-              done(err);
-            });
-      });
+    it("#.store(...)", function(done) {
+      tests.store(testDoc)
+        .then(function(result) {
+          assert.deepEqual(result.new_val, testDoc);
+          done();
+        })
+        .catch(function(err) {
+          done(err);
+        });
+    });
 
-    it("#.findOne(...)", function(done){
+    it("#.findOne(...)", function(done) {
       tests.findOne(testDoc.id)
         .value()
-        .then(function(result){
+        .then(function(result) {
           assert.deepEqual(result, testDoc);
           done();
         })
-        .catch(function(err){
+        .catch(function(err) {
           done(err);
         });
     });
@@ -52,17 +51,16 @@
     it("#.find(...)", function(done) {
       tests.find("id", "test")
         .value()
-        .then(function(result){
+        .then(function(result) {
           assert.deepEqual(result[0], testDoc);
           done();
         })
-        .catch(function(err){
+        .catch(function(err) {
           done(err);
         })
     });
 
-<<<<<<< HEAD
-    it("#.update(...)", function(){
+    it("#.update(...)", function() {
       var testUpdateDoc = {
         id: "test",
         obj: {},
@@ -72,39 +70,39 @@
         float: 43.0
       };
       tests.update(testUpdateDoc)
-        .catch(function(err){
+        .catch(function(err) {
           done(err);
         });
       tests.findOne(testUpdateDoc.id)
         .value()
-        .then(function(result){
+        .then(function(result) {
           assert.deepEqual(result, testUpdateDoc);
         })
-        .catch(function(err){
+        .catch(function(err) {
           done(err);
         })
     });
-=======
-  it("#.update(...)", function() {
-    var testUpdateDoc = {
-      id: "test",
-      obj: {},
-      array: [],
-      string: "",
-      int: 43,
-      float: 43.0
-    };
-    tests.update(testUpdateDoc)
-      .then(function(result) {
-        return tests.findOne(testUpdateDoc.id).value();
-      })
-      .then(function(result) {
-        assert.deepEqual(result, testUpdateDoc);
-      })
-      .catch(function(err){
-        done(err);
-      })
->>>>>>> 2f73b93c
+
+    it("#.update(...)", function() {
+      var testUpdateDoc = {
+        id: "test",
+        obj: {},
+        array: [],
+        string: "",
+        int: 43,
+        float: 43.0
+      };
+      tests.update(testUpdateDoc)
+        .then(function(result) {
+          return tests.findOne(testUpdateDoc.id).value();
+        })
+        .then(function(result) {
+          assert.deepEqual(result, testUpdateDoc);
+        })
+        .catch(function(err) {
+          done(err);
+        })
+    });
+
   });
-
 });