--- conflicted
+++ resolved
@@ -114,11 +114,7 @@
 least to highest precedence:
 
 ```
-<<<<<<< HEAD
-environment variables < config file (`.hzconfig`) < command-line flags
-=======
 environment variables < config file (`.hz/config.toml`) < command-line flags
->>>>>>> 6c847f46
 ```
 
 ##### Available options
@@ -160,11 +156,7 @@
 
 ### `.hz/config.toml` file
 
-<<<<<<< HEAD
-One can also configure Horizon with a `.hzconfig` [toml](https://github.com/toml-lang/toml) configuration file. Here is an example configuration file below. Note that by default, `hz serve` will look for `.hzconfig` (which is created by `hz init`) in the current directory.
-=======
 One can also configure Horizon with a `.hz/config.toml` [toml](https://github.com/toml-lang/toml) configuration file. Here is an example configuration file below. Note that by default, `hz serve` will look for `.hz/config.toml` (which is created by `hz init`) in the current directory.
->>>>>>> 6c847f46
 
 This example shows the current defaults. To change them, you need to remove the `#` from the beginning of the line and change the value. Note that `[ table_name ]` toml table declarations need to also be uncommented in the OAuth configuration at the end of the file.
 
