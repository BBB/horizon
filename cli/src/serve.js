'use strict';

<<<<<<< HEAD
const horizon_server = require('@horizon/server');
const interrupt = require('./utils/interrupt');

const argparse = require('argparse');
=======
>>>>>>> 2a5d769c
const fs = require('fs');
const http = require('http');
const https = require('https');
const path = require('path');
const toml = require('toml');
const url = require('url');

const start_rdb_server = require('./utils/start_rdb_server');
const interrupt = require('./utils/interrupt');
const exitWithError = require('./utils/exit_with_error');
const isDirectory = require('./utils/is_directory');

const horizon_server = require('@horizon/server');
const logger = horizon_server.logger;

const addArguments = (parser) => {
  parser.addArgument([ 'project_path' ],
    { type: 'string', nargs: '?',
      help: 'Change to this directory before serving' });

  parser.addArgument([ '--project-name', '-n' ],
    { type: 'string', action: 'store', metavar: 'NAME',
      help: 'Name of the Horizon Project server' });

  parser.addArgument([ '--bind', '-b' ],
    { type: 'string', action: 'append', metavar: 'HOST',
      help: 'Local hostname to serve horizon on (repeatable).' });

  parser.addArgument([ '--port', '-p' ],
    { type: 'int', metavar: 'PORT',
      help: 'Local port to serve horizon on.' });

  parser.addArgument([ '--connect', '-c' ],
    { type: 'string', metavar: 'HOST:PORT',
      help: 'Host and port of the RethinkDB server to connect to.' });

  parser.addArgument([ '--key-file' ],
    { type: 'string', metavar: 'PATH',
      help: 'Path to the key file to use, defaults to "./key.pem".' });

  parser.addArgument([ '--cert-file' ],
    { type: 'string', metavar: 'PATH',
      help: 'Path to the cert file to use, defaults to "./cert.pem".' });

  parser.addArgument([ '--token-secret' ],
    { type: 'string', metavar: 'SECRET',
      help: 'Key for signing jwts. Default is random on each run' });

  parser.addArgument([ '--allow-unauthenticated' ],
    { type: 'string', metavar: 'yes|no', constant: 'yes', nargs: '?',
      help: 'Whether to allow unauthenticated Horizon connections.' });

  parser.addArgument([ '--allow-anonymous' ],
    { type: 'string', metavar: 'yes|no', constant: 'yes', nargs: '?',
      help: 'Whether to allow anonymous Horizon connections.' });

  parser.addArgument([ '--debug' ],
    { type: 'string', metavar: 'yes|no', constant: 'yes', nargs: '?',
      help: 'Enable debug logging.' });

  parser.addArgument([ '--secure' ],
    { type: 'string', metavar: 'yes|no', constant: 'yes', nargs: '?',
      help: 'Serve secure websockets, requires --key-file and ' +
      '--cert-file if true, on by default.' });

  parser.addArgument([ '--start-rethinkdb' ],
    { type: 'string', metavar: 'yes|no', constant: 'yes', nargs: '?',
      help: 'Start up a RethinkDB server in the current directory' });

  parser.addArgument([ '--auto-create-collection' ],
    { type: 'string', metavar: 'yes|no', constant: 'yes', nargs: '?',
      help: 'Create collections used by requests if they do not exist.' });

  parser.addArgument([ '--auto-create-index' ],
    { type: 'string', metavar: 'yes|no', constant: 'yes', nargs: '?',
      help: 'Create indexes used by requests if they do not exist.' });

  parser.addArgument([ '--permissions' ],
    { type: 'string', metavar: 'yes|no', constant: 'yes', nargs: '?',
      help: 'Enables or disables checking permissions on requests.' });

  parser.addArgument([ '--serve-static' ],
    { type: 'string', metavar: 'PATH', nargs: '?', constant: './dist',
      help: 'Serve static files from a directory, defaults to "./dist".' });

  parser.addArgument([ '--dev' ],
    { action: 'storeTrue',
      help: 'Runs the server in development mode, this sets ' +
      '--secure=no, ' +
      '--permissions=no, ' +
      '--auto-create-collection=yes, ' +
      '--auto-create-index=yes, ' +
      '--start-rethinkdb=yes, ' +
      '--allow-unauthenticated=yes, ' +
      '--allow-anonymous=yes, ' +
      'and --serve-static=./dist.'});

  parser.addArgument([ '--config' ],
    { type: 'string', metavar: 'PATH',
      help: 'Path to the config file to use, defaults to ".hz/config.toml".' });

  parser.addArgument([ '--auth' ],
    { type: 'string', action: 'append', metavar: 'PROVIDER,ID,SECRET', defaultValue: [ ],
      help: 'Auth provider and options comma-separated, e.g. "facebook,<id>,<secret>".' });

  parser.addArgument([ '--auth-redirect' ],
    { type: 'string', metavar: 'URL',
      help: 'The URL to redirect to upon completed authentication, defaults to "/".' });
};

const default_config_file = '.hz/config.toml';

const make_default_config = () => ({
  config: default_config_file,
  debug: false,
  // Default to current directory for path
  project_path: '.',
  // Default to current directory name for project name
  project_name: path.basename(process.cwd()),

  bind: [ 'localhost' ],
  port: 8181,

  start_rethinkdb: false,
  serve_static: null,

  secure: true,
  permissions: true,
  key_file: './key.pem',
  cert_file: './cert.pem',

  auto_create_collection: false,
  auto_create_index: false,

  rdb_host: 'localhost',
  rdb_port: 28015,

  token_secret: null,
  allow_anonymous: false,
  allow_unauthenticated: false,
  auth_redirect: '/',

  auth: { },
});

const default_config = make_default_config();


// Simple file server. 404s if file not found, 500 if file error,
// otherwise serve it with a mime-type suggested by its file extension.
const serve_file = (file_path, res) => {
  fs.access(file_path, fs.R_OK | fs.F_OK, (exists) => {
    if (exists) {
      res.writeHead(404, { 'Content-Type': 'text/plain' });
      res.end(`File "${file_path}" not found\n`);
    } else {
      fs.lstat(file_path, (err, stats) => {
        if (err) {
          res.writeHead(500, { 'Content-Type': 'text/plain' });
          res.end(`${err}\n`);
        } else if (stats.isFile()) {
          fs.readFile(file_path, 'binary', (err, file) => {
            if (err) {
              res.writeHead(500, { 'Content-Type': 'text/plain' });
              res.end(`${err}\n`);
            } else {
              if (file_path.endsWith('.js')) {
                res.writeHead(200, {
                  'Content-Type': 'application/javascript' });
              } else if (file_path.endsWith('.html')) {
                res.writeHead(200, { 'Content-Type': 'text/html' });
              } else {
                res.writeHead(200);
              }
              res.end(file, 'binary');
            }
          });
        } else if (stats.isDirectory()) {
          serve_file(path.join(file_path, 'index.html'), res);
        }
      });
    }
  });
};

const fileServer = (distDir) => (req, res) => {
  const req_path = url.parse(req.url).pathname;
  // Serve client files directly
  if (req_path === '/' || req_path === '') {
    serve_file(path.join(distDir, 'index.html'), res);
  } else if (!req_path.match(/\/horizon\/.*$/)) {
    // All other static files come from the dist directory
    serve_file(path.join(distDir, req_path), res);
  }
  // Fall through otherwise. Should be handled by horizon server
};

const initialize_servers = (ctor, opts) => {
  const servers = new Set();
  let numReady = 0;
  return new Promise((resolve) => {
    opts.bind.forEach((host) => {
      const srv = ctor().listen(opts.port, host);
      servers.add(srv);
      if (opts.serve_static) {
        logger.info(`Serving static files from ${opts.serve_static}`);
        srv.on('request', fileServer(opts.serve_static));
      }
      srv.on('listening', () => {
        logger.info(`Listening on ${srv.address().address}:` +
                    `${srv.address().port}.`);
        if (++numReady === servers.size) {
          resolve(servers);
        }
      });
      srv.on('error', (err) => {
<<<<<<< HEAD
        logger.error(
          `HTTP${opts.secure ? 'S' : ''} server: ${err}`);
        process.exit(1);
=======
        exitWithError(`HTTP${opts.insecure ? '' : 'S'} server: ${err}`);
>>>>>>> 2a5d769c
      });
    });
  });
};

const createInsecureServers = (opts) => {
  console.error('Warning: Creating insecure HTTP server.');
  return initialize_servers(() => new http.Server(), opts);
};

const readCertFile = (file) => {
  try {
    return fs.readFileSync(path.resolve(file));
  } catch (err) {
    throw new Error(
      `Could not access file "${file}" for running HTTPS server: ${err}`);
  }
};

const createSecureServers = (opts) => {
  const key = readCertFile(opts.key_file);
  const cert = readCertFile(opts.cert_file);
  return initialize_servers(() => new https.Server({ key, cert }), opts);
};

const yes_no_options = [ 'debug',
                         'secure',
                         'permissions',
                         'start_rethinkdb',
                         'auto_create_index',
                         'auto_create_collection',
                         'allow_unauthenticated',
                         'allow_anonymous',
                         'auth_redirect' ];

const parse_yes_no_option = (value, option_name) => {
  if (value !== undefined && value !== null) {
    const lower = value.toLowerCase ? value.toLowerCase() : value;
    if (value === true || value === 'true' || value === 'yes') {
      return true;
    } else if (value === false || value === 'false' || value === 'no') {
      return false;
    }
    throw new Error('Unexpected value "${option_name}=${value}", should be yes or no.');
  }
};

const parse_connect = (connect, config) => {
  const host_port = connect.split(':');
  if (host_port.length === 1) {
    config.rdb_host = host_port[0];
  } else if (host_port.length === 2) {
    config.rdb_host = host_port[0];
    config.rdb_port = parseInt(host_port[1]);
    if (isNaN(config.rdb_port) || config.rdb_port < 0 || config.rdb_port > 65535) {
      throw new Error(`Invalid port: "${host_port[1]}".`);
    }
  } else {
    throw new Error(`Expected --connect HOST:PORT, but found "${connect}".`);
  }
};

const read_config_from_file = (project_path, config_file) => {
  const config = { auth: { } };

  let file_data, configFilename;

  if (project_path && config_file) {
    configFilename = `${project_path}/${config_file}`;
  } else if (project_path && !config_file) {
    configFilename = `${project_path}/${default_config_file}`
  } else if (!project_path && config_file) {
    configFilename = config_file;
  } else {
    configFilename = default_config_file;
  }

  try {
    file_data = fs.readFileSync(configFilename);
  } catch (err) {
    return config;
  }

  const file_config = toml.parse(file_data);
  for (const field in file_config) {
    if (field === 'connect') {
      parse_connect(file_config.connect, config);
    } else if (yes_no_options.indexOf(field) !== -1) {
      config[field] = parse_yes_no_option(file_config[field], field);
    } else if (default_config[field] !== undefined) {
      config[field] = file_config[field];
    } else {
      throw new Error(`Unknown config parameter: "${field}".`);
    }
  }

  return config;
};

const env_regex = /^HZ_([A-Z]+([_]?[A-Z]+)*)$/;
const read_config_from_env = () => {
  const config = { auth: { } };

  for (const env_var in process.env) {
    const matches = env_regex.exec(env_var);
    if (matches && matches[1]) {
      const dest_var_name = matches[1].toLowerCase();
      const var_path = dest_var_name.split('_');
      let value = process.env[env_var];

      if (dest_var_name === 'connect') {
        parse_connect(value, config);
      } else if (dest_var_name === 'bind') {
        config[dest_var_name] = value.split(',');
      } else if (var_path[0] === 'auth' && var_path.length === 3) {
        config.auth[var_path[1]] = config.auth[var_path[1]] || { };

        if (var_path[2] === 'id') {
          config.auth[var_path[1]].id = value;
        } else if (var_path[2] === 'secret') {
          config.auth[var_path[1]].secret = value;
        }
      } else if (yes_no_options.indexOf(dest_var_name) !== -1) {
        config[field] = parse_yes_no_option(value, dest_var_name);
      } else if (default_config[dest_var_name] !== undefined) {
        config[dest_var_name] = value;
      }
    }
  }

  return config;
};

const read_config_from_flags = (parsed) => {
  const config = { auth: { } };

  // Dev mode
  if (parsed.dev) {
    config.allow_unauthenticated = true;
    config.allow_anonymous = true;
    config.secure = false;
    config.permissions = false;
    config.start_rethinkdb = true;
    config.auto_create_collection = true;
    config.auto_create_index = true;
    config.serve_static = 'dist';
  }

<<<<<<< HEAD
  if (parsed.project !== null && parsed.project !== undefined) {
    config.project = parsed.project;
=======
  if (parsed.project_name !== null) {
    config.project_name = parsed.project_name;
  }

  if (parsed.project_path) {
    config.project_path = parsed.project_path;
>>>>>>> 2a5d769c
  }

  // Simple 'yes' or 'no' (or 'true' or 'false') flags
  yes_no_options.forEach((key) => {
    const value = parse_yes_no_option(parsed[key], key);
    if (value !== undefined) {
      config[key] = value;
    }
  });

  // Normalize RethinkDB connection options
  if (parsed.connect !== null && parsed.connect !== undefined) {
    // Disable start_rethinkdb if it was enabled by dev mode
    if (parsed.dev && parse_yes_no_option(parsed.start_rethinkdb) === undefined) {
      config.start_rethinkdb = false;
    }
    parse_connect(parsed.connect, config);
  }

  if (parsed.serve_static !== null && parsed.serve_static !== undefined) {
    config.serve_static = parsed.serve_static;
  }

  // Normalize horizon socket options
  if (parsed.port !== null && parsed.port !== undefined) {
    config.port = parsed.port;
  }
  if (parsed.bind !== null && parsed.bind !== undefined) {
    config.bind = parsed.bind;

    if (config.bind.indexOf('all') !== -1) {
      config.bind = [ '0.0.0.0' ];
    }
  }

  // Auth options
  if (parsed.auth !== null && parsed.auth !== undefined) {
    parsed.auth.forEach((auth_options) => {
      const params = auth_options.split(',');
      if (params.length !== 3) {
        throw new Error(`Expected --auth PROVIDER,ID,SECRET, but found "${auth_options}"`);
      }
      config.auth[params[0]] = { id: params[1], secret: params[2] };
    });
  }

  return config;
};

const merge_configs = (old_config, new_config) => {
  if (new_config.start_rethinkdb && new_config.rdb_host) {
    throw new Error('Cannot provide both --start-rethinkdb and --connect.');
  }

  for (const key in new_config) {
    if (key === 'rdb_host') {
      old_config.start_rethinkdb = false;
    } else if (key === 'start_rethinkdb') {
      old_config.rdb_host = 'localhost';
    }

    if (key === 'auth') {
      for (const provider in new_config.auth) {
        old_config.auth[provider] = old_config.auth[provider] || { };
        for (const field in new_config.auth[provider]) {
          old_config.auth[provider][field] = new_config.auth[provider][field];
        }
      }
    } else {
      old_config[key] = new_config[key];
    }
  }
  return old_config;
};

// Command-line flags have the highest precedence, followed by environment variables,
// then the config file, and finally the default values.
const processConfig = (parsed) => {
  let config;

  config = make_default_config();
  config = merge_configs(config,
                         read_config_from_file(parsed.project_path, parsed.config));
  config = merge_configs(config, read_config_from_env());
  config = merge_configs(config, read_config_from_flags(parsed));

  return config;
};

const startHorizonServer = (servers, opts) => {
  logger.info('Starting Horizon...');
  return new horizon_server.Server(servers, {
    auto_create_collection: opts.auto_create_collection,
    auto_create_index: opts.auto_create_index,
    permissions: opts.permissions,
    rdb_host: opts.rdb_host,
    rdb_port: opts.rdb_port,
    project_name: opts.project_name,
    auth: {
      token_secret: opts.token_secret,
      allow_unauthenticated: opts.allow_unauthenticated,
      allow_anonymous: opts.allow_anonymous,
      success_redirect: opts.auth_redirect,
      failure_redirect: opts.auth_redirect,
    },
  });
};

<<<<<<< HEAD
const change_to_project_dir = (project_dir) => {
  // Try to get stats on dir, if it doesn't exist, statSync will throw
  if (project_dir !== null) {
    try {
      fs.statSync(path.join(project_dir, '.hz'));
      process.chdir(project_dir);
    } catch (e) {
      console.error('Project specified but no .hz directory was found.');
      console.error(e);
      process.exit(1);
    }
  } else {
    try {
      fs.statSync('.hz');
      // Don't need to change directories as we assume we are in a Horizon app dir
    } catch (e) {
      console.error('Project not specified or .hz directory not found.\n' +
                    'Try changing to a project with a .hz directory,\n' +
                    'or specify your project path with the --project option');
      console.error(e);
      process.exit(1);
    }
=======
// Actually serve based on the already validated options
const runCommand = (opts, done) => {
  if (opts.debug) {
    logger.level = 'debug';
  } else {
    logger.level = 'info';
  }

  if (isDirectory(opts.project_path)) {
    process.chdir(opts.project_path);
  } else {
    exitWithError(`${opts.project_path} is not a directory`);
  }
  if (!isDirectory('.hz')) {
    const nicePathName = opts.project_path === '.' ?
            'this directory' : opts.project_path;
    exitWithError(`${nicePathName} doesn't contain an .hz directory`);
>>>>>>> 2a5d769c
  }
};

// Actually serve based on the already validated options
const runCommand = (opts, done) => {
  if (opts.debug) {
    logger.level = 'debug';
  }

  change_to_project_dir(opts.project);

  let http_servers, hz_instance;

  interrupt.on_interrupt((done) => {
    if (hz_instance) {
      hz_instance.close();
    }
    if (http_servers) {
      http_servers.forEach((serv) => {
        serv.close();
      });
    }
    done();
  });

  return (
    opts.secure ?
      createSecureServers(opts) : createInsecureServers(opts)
  ).then((servers) => {
    http_servers = servers;
    if (opts.start_rethinkdb) {
      return start_rdb_server().then((rdbOpts) => {
        // Don't need to check for host, always localhost.
        opts.rdb_port = rdbOpts.driverPort;
      });
    }
  }).then(() => {
    hz_instance = startHorizonServer(http_servers, opts);
  }).then(() => {
    if (opts.auth) {
      for (const name in opts.auth) {
        const provider = horizon_server.auth[name];
        if (!provider) {
          throw new Error(`Unrecognized auth provider "${name}"`);
        }
        hz_instance.add_auth_provider(provider,
                                      Object.assign({}, { path: name }, opts.auth[name]));
      }
    }
  }).catch(done);
};

module.exports = {
  addArguments,
  processConfig,
  runCommand,
  merge_configs,
  make_default_config,
  read_config_from_file,
  read_config_from_env,
  read_config_from_flags,
  change_to_project_dir,
};<|MERGE_RESOLUTION|>--- conflicted
+++ resolved
@@ -1,12 +1,5 @@
 'use strict';
 
-<<<<<<< HEAD
-const horizon_server = require('@horizon/server');
-const interrupt = require('./utils/interrupt');
-
-const argparse = require('argparse');
-=======
->>>>>>> 2a5d769c
 const fs = require('fs');
 const http = require('http');
 const https = require('https');
@@ -223,13 +216,7 @@
         }
       });
       srv.on('error', (err) => {
-<<<<<<< HEAD
-        logger.error(
-          `HTTP${opts.secure ? 'S' : ''} server: ${err}`);
-        process.exit(1);
-=======
-        exitWithError(`HTTP${opts.insecure ? '' : 'S'} server: ${err}`);
->>>>>>> 2a5d769c
+        exitWithError(`HTTP${opts.secure ? 'S' : ''} server: ${err}`);
       });
     });
   });
@@ -378,17 +365,12 @@
     config.serve_static = 'dist';
   }
 
-<<<<<<< HEAD
-  if (parsed.project !== null && parsed.project !== undefined) {
-    config.project = parsed.project;
-=======
-  if (parsed.project_name !== null) {
+  if (parsed.project_name !== null && parsed.project_name !== undefined) {
     config.project_name = parsed.project_name;
   }
 
-  if (parsed.project_path) {
+  if (parsed.project_path !== null && parsed.project_path !== undefined) {
     config.project_path = parsed.project_path;
->>>>>>> 2a5d769c
   }
 
   // Simple 'yes' or 'no' (or 'true' or 'false') flags
@@ -497,55 +479,25 @@
   });
 };
 
-<<<<<<< HEAD
-const change_to_project_dir = (project_dir) => {
-  // Try to get stats on dir, if it doesn't exist, statSync will throw
-  if (project_dir !== null) {
-    try {
-      fs.statSync(path.join(project_dir, '.hz'));
-      process.chdir(project_dir);
-    } catch (e) {
-      console.error('Project specified but no .hz directory was found.');
-      console.error(e);
-      process.exit(1);
-    }
+const change_to_project_dir = (project_path) => {
+  if (isDirectory(project_path)) {
+    process.chdir(project_path);
   } else {
-    try {
-      fs.statSync('.hz');
-      // Don't need to change directories as we assume we are in a Horizon app dir
-    } catch (e) {
-      console.error('Project not specified or .hz directory not found.\n' +
-                    'Try changing to a project with a .hz directory,\n' +
-                    'or specify your project path with the --project option');
-      console.error(e);
-      process.exit(1);
-    }
-=======
+    exitWithError(`${project_path} is not a directory`);
+  }
+  if (!isDirectory('.hz')) {
+    const nicePathName = project_path === '.' ?
+            'this directory' : project_path;
+    exitWithError(`${nicePathName} doesn't contain an .hz directory`);
+  }
+};
+
 // Actually serve based on the already validated options
 const runCommand = (opts, done) => {
   if (opts.debug) {
     logger.level = 'debug';
   } else {
     logger.level = 'info';
-  }
-
-  if (isDirectory(opts.project_path)) {
-    process.chdir(opts.project_path);
-  } else {
-    exitWithError(`${opts.project_path} is not a directory`);
-  }
-  if (!isDirectory('.hz')) {
-    const nicePathName = opts.project_path === '.' ?
-            'this directory' : opts.project_path;
-    exitWithError(`${nicePathName} doesn't contain an .hz directory`);
->>>>>>> 2a5d769c
-  }
-};
-
-// Actually serve based on the already validated options
-const runCommand = (opts, done) => {
-  if (opts.debug) {
-    logger.level = 'debug';
   }
 
   change_to_project_dir(opts.project);
